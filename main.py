--- conflicted
+++ resolved
@@ -83,10 +83,6 @@
 	'deepnorm': False,
 	'init_weight': 'xavier',
 	'topk': -1,
-<<<<<<< HEAD
-	'lw_lr': False,
-=======
->>>>>>> 440aa335
 	'health': 2, # 0 for nothing, 1 for vector values, 2 for weight values of all layers
 	'layers_health': [],
 }
@@ -264,49 +260,6 @@
 			lr: float
 				current learning rate
 		'''
-<<<<<<< HEAD
-		for i, layer in enumerate(config.layers_health):
-			for k, v in layer.items():
-				if config.tensorboard:
-					self.tensorboard_writer.add_scalar(f"health/layers.{i}.{k}", v, epoch, new_style=True)
-				if config.wandb:
-					wandb.log({
-						f"health/layers.{i}.{k}": v,
-					})
-
-		if config.health > 1:
-			if config.tensorboard and config.decay_lr:
-				self.tensorboard_writer.add_scalar('health/lr', lr, epoch, new_style=True)
-			if config.wandb:
-				wandb.log({
-					'health/lr': lr,
-				})
-
-			for name, param in self.model.named_parameters():
-				grad_norm = None if param.grad is None else param.grad.data.norm(2).item()
-				weight_norm = None if 'weight' not in name else param.norm(2).item()
-				if config.tensorboard:
-					if grad_norm is not None:
-						self.tensorboard_writer.add_scalar(f"health/{name}.gradient.norm", grad_norm, epoch, new_style=True)
-					if weight_norm is not None:
-						self.tensorboard_writer.add_scalar(f"health/{name}.weight.norm", weight_norm, epoch, new_style=True)
-
-				if config.wandb:
-					if grad_norm is not None:
-						wandb.log({
-							f"health/{name}.gradient.norm": grad_norm,
-						})
-					if weight_norm is not None:
-						wandb.log({
-							f"health/{name}.gradient.norm": weight_norm,
-						})
-
-
-
-		config.layers_health = []
-
-=======
->>>>>>> 440aa335
 		if config.tensorboard:
 			for name, param in self.model.named_parameters():
 				if param.grad is not None:
@@ -324,21 +277,6 @@
 
 		if self.optimizer is None:
 			use_fused = config.device == 'cuda'
-<<<<<<< HEAD
-			if config.lw_lr:
-				learning_rates = config.layer_wise_lr(config.lr, config.nlayers, config.lw_lr_factor)
-				learning_rates.reverse()
-				params = [{'params': self.model.stack.parameters(), 'lr': config.lr}]
-				params_layers = [
-					{
-						'params': self.model.blocks[x].parameters(),
-						'lr': learning_rates[x],
-					}
-					for x in range(config.nlayers)
-				]
-				params.extend(params_layers)
-=======
->>>>>>> 440aa335
 
 			self.optimizer = torch.optim.AdamW(
 				self.model.parameters(),
@@ -493,21 +431,9 @@
 				lr=config.lr,
 				min_lr=config.min_lr,
 			)
-<<<<<<< HEAD
-			if config.lw_lr:
-				learning_rates = config.layer_wise_lr(lr, config.nlayers, config.lw_lr_factor)
-				learning_rates.reverse()
-				self.optimizer.param_groups[0]['lr'] = lr
-				for x, param_groups in enumerate(self.optimizer.param_groups[1:]):
-					param_groups['lr'] = learning_rates[x]
-			else:
-				for param_group in self.optimizer.param_groups:
-					param_group['lr'] = lr
-=======
 
 			for param_group in self.optimizer.param_groups:
 				param_group['lr'] = lr
->>>>>>> 440aa335
 
 		lr = config.lr if not config.decay_lr else lr
 
